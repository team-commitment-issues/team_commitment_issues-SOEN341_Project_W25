--- conflicted
+++ resolved
@@ -6,13 +6,9 @@
 const SignUp = lazy(() => import('../Pages/SignUp'));
 const Dashboard = lazy(() => import('../Pages/AdminDashboard'));
 const LandingPage = lazy(() => import('../Pages/LandingPage'));
-<<<<<<< HEAD
 const Create = lazy(() => import('../Pages/CreateTeamPage'));
-=======
-const CreateTeam = lazy(() => import('../Pages/CreateTeam'));  
 const Profile = lazy(() => import('../Pages/Profile'));        
-const Settings = lazy(() => import('../Pages/Settings'));      
->>>>>>> 37ae8121
+const Settings = lazy(() => import('../Pages/Settings'));
 
 const AppRoutes: React.FC = () => {
   return (
