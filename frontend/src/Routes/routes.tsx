--- conflicted
+++ resolved
@@ -4,26 +4,18 @@
 // Lazy-loaded components
 const Login = lazy(() => import('../Pages/Login'));
 const SignUp = lazy(() => import('../Pages/SignUp'));
-<<<<<<< HEAD
 const Dashboard = lazy(() => import('../Pages/AdminDashboard'));
-=======
 const LandingPage = lazy(() => import('../Pages/LandingPage'));
 
->>>>>>> 056b6707
 const AppRoutes: React.FC = () => {
   return (
     <Suspense fallback={<div>Loading...</div>}>
       <Routes>
         <Route path="/login" element={React.createElement(Login)} />
         <Route path="/signup" element={React.createElement(SignUp)} />
-<<<<<<< HEAD
         <Route path="/dashboard" element={React.createElement(Dashboard)} />
-        <Route path="/" element={<Navigate to="/login" />} />
-        <Route path="*" element={<Navigate to="/login" />} />
-=======
         <Route path="/" element={React.createElement(LandingPage)} />
         <Route path="*" element={<Navigate to="/" />} />
->>>>>>> 056b6707
       </Routes>
     </Suspense>
   );
