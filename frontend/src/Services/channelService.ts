import axios from 'axios';

const API_URL = 'http://localhost:5000/channel'; 

export const createChannel = async (channelName: string, teamName: string, selectedTeamMembers: string[]) => {
    try {
        const token = localStorage.getItem('token');
        const response = await axios.post(`${API_URL}/createChannel`, 
            { channelName, teamName, selectedTeamMembers },
            { headers: { Authorization: `Bearer ${token}` } }
        );
        return response.data;
    } catch (error) {
        throw new Error((error as any).response?.data?.error || 'Channel creation failed. Please try again.');
    }
}

export const addUserToChannel = async (username: string, teamName: string, channelName: string) => {
    try {
        const token = localStorage.getItem('token');
        const response = await axios.post(`${API_URL}/addUserToChannel`, 
            { username, teamName, channelName },
            { headers: { Authorization: `Bearer ${token}` } }
        );
        return response.data;
    } catch (error) {
        throw new Error((error as any).response?.data?.error || 'Failed to add user to channel. Please try again.');
    }
}

export const removeUserFromChannel = async (username: string, teamName: string, channelName: string) => {
    try {
        const token = localStorage.getItem('token');
        const response = await axios.post(`${API_URL}/removeUserFromChannel`, 
            { username, teamName, channelName },
            { headers: { Authorization: `Bearer ${token}` } }
        );
        return response.data;
    } catch (error) {
        throw new Error((error as any).response?.data?.error || 'Failed to remove user from channel. Please try again.');
    }
}

export const deleteMessage = async (teamName: string, channelName: string, messageId: string) => {
    try {
        const token = localStorage.getItem('token');
        const response = await axios.post(`${API_URL}/deleteMessage`, 
            { teamName, channelName, messageId },
            { headers: { Authorization: `Bearer ${token}` } }
        );
        return response.data;
    } catch (error) {
        throw new Error((error as any).response?.data?.error || 'Failed to delete message. Please try again.');
    }
}

export const deleteChannel = async (teamName: string, channelName: string) => {
    try {
        const token = localStorage.getItem('token');
        const response = await axios.post(`${API_URL}/deleteChannel`, 
            { teamName, channelName },
            { headers: { Authorization: `Bearer ${token}` } }
        );
        return response.data;
    } catch (error) {
        throw new Error((error as any).response?.data?.error || 'Failed to delete channel. Please try again.');
    }
}

export const getMessages = async (teamName: string, channelName: string) => {
    try {
        const token = localStorage.getItem('token');
        const response = await axios.post(`${API_URL}/getMessages`, 
            { teamName, channelName },
            { headers: { Authorization: `Bearer ${token}` } }
        );
        return response.data;
    } catch (error) {
        throw new Error((error as any).response?.data?.error || 'Failed to fetch messages. Please try again.');
<<<<<<< HEAD
=======

>>>>>>> e9d027a0
    }
}<|MERGE_RESOLUTION|>--- conflicted
+++ resolved
@@ -77,9 +77,5 @@
         return response.data;
     } catch (error) {
         throw new Error((error as any).response?.data?.error || 'Failed to fetch messages. Please try again.');
-<<<<<<< HEAD
-=======
-
->>>>>>> e9d027a0
     }
 }